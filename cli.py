from __future__ import annotations

import argparse
import csv
import html
<<<<<<< HEAD
import importlib
=======
>>>>>>> 7941beb1
import json
import logging
import sys
from pathlib import Path
<<<<<<< HEAD
from typing import Callable, Dict, Iterable, List, Optional, Set

=======
from typing import Dict, List, Optional

from pipeline.epub_pipeline import convert_epub
from pipeline.pdf_pipeline import convert_pdf
>>>>>>> 7941beb1
from pipeline.validators.dtd_validator import validate_dtd

logging.basicConfig(level=logging.INFO, format="%(asctime)s %(levelname)s %(name)s %(message)s")
logger = logging.getLogger(__name__)


_DEPENDENCY_HINTS = {
    "lxml": "Install the lxml wheels via `pip install -r tools/requirements.txt`.",
    "pdfminer": "Install pdfminer.six via `pip install -r tools/requirements.txt`.",
}


def _verify_runtime_dependencies(modules: Iterable[str]) -> None:
    missing: List[str] = []
    for module in modules:
        try:
            importlib.import_module(module)
        except ModuleNotFoundError as exc:
            missing.append(exc.name or module)
    if not missing:
        return

    seen: Set[str] = set()
    bullet_points: List[str] = []
    for name in missing:
        root = name.split(".")[0]
        if root in seen:
            continue
        seen.add(root)
        hint = _DEPENDENCY_HINTS.get(root, "Install dependencies with `pip install -r tools/requirements.txt`.")
        bullet_points.append(f"  - {root}: {hint}")

    message = (
        "Missing required Python packages for this command:\n"
        + "\n".join(bullet_points)
        + "\nInstall the packages and retry."
    )
    raise SystemExit(message)


def _ensure_report_dir(path: Path) -> Path:
    path.mkdir(parents=True, exist_ok=True)
    return path


def _write_reports(metrics: Dict, source: str, report_dir: Path) -> None:
    report_dir = _ensure_report_dir(report_dir)
    stem = Path(source).stem
    csv_path = report_dir / f"{stem}_qa.csv"
    html_path = report_dir / f"{stem}_qa.html"

    with csv_path.open("w", newline="", encoding="utf-8") as csvfile:
        writer = csv.writer(csvfile)
        writer.writerow(
            [
                "file",
                "page",
                "chars_in",
                "chars_out",
                "words_in",
                "words_out",
                "checksum_in",
                "checksum_out",
                "flags",
                "has_ocr",
            ]
        )
        for page in metrics.get("pages", []):
            writer.writerow(
                [
                    source,
                    page["page"],
                    page["chars_in"],
                    page["chars_out"],
                    page["words_in"],
                    page["words_out"],
                    page["checksum_in"],
                    page["checksum_out"],
                    ";".join(page.get("flags", [])),
                    "yes" if page.get("has_ocr") else "no",
                ]
            )

<<<<<<< HEAD
    rows = []
    for page in metrics.get("pages", []):
        flags = page.get("flags", [])
        rows.append(
            "            <tr>\n"
            f"                <td>{html.escape(str(page['page']))}</td>\n"
            f"                <td>{html.escape(str(page['chars_in']))}</td>\n"
            f"                <td>{html.escape(str(page['chars_out']))}</td>\n"
            f"                <td>{html.escape(str(page['words_in']))}</td>\n"
            f"                <td>{html.escape(str(page['words_out']))}</td>\n"
            f"                <td>{html.escape(str(page['checksum_in']))}</td>\n"
            f"                <td>{html.escape(str(page['checksum_out']))}</td>\n"
            f"                <td>{html.escape(';'.join(flags))}</td>\n"
            f"                <td>{'yes' if page.get('has_ocr') else 'no'}</td>\n"
            "            </tr>"
        )

    report_html = (
        "<!DOCTYPE html>\n"
        "<html lang=\"en\">\n"
        "  <head>\n"
        "    <meta charset=\"utf-8\">\n"
        f"    <title>{html.escape(source)} QA Report</title>\n"
        "    <style>table {border-collapse: collapse;} th, td {border: 1px solid #999; padding: 0.3em; text-align: left;} th {background: #eee;}</style>\n"
        "  </head>\n"
        "  <body>\n"
        f"    <h1>QA Report for {html.escape(source)}</h1>\n"
        "    <table>\n"
        "      <thead>\n"
        "        <tr>\n"
        "          <th>Page</th>\n"
        "          <th>Chars In</th>\n"
        "          <th>Chars Out</th>\n"
        "          <th>Words In</th>\n"
        "          <th>Words Out</th>\n"
        "          <th>Checksum In</th>\n"
        "          <th>Checksum Out</th>\n"
        "          <th>Flags</th>\n"
        "          <th>Has OCR</th>\n"
        "        </tr>\n"
        "      </thead>\n"
        "      <tbody>\n"
        + ("\n".join(rows) if rows else "        <tr><td colspan=\"9\">No pages processed</td></tr>")
        + "\n      </tbody>\n"
        "    </table>\n"
        "  </body>\n"
        "</html>\n"
    )
    html_path.write_text(report_html, encoding="utf-8")
=======
    env = Environment(
        loader=FileSystemLoader("reports/templates"),
        autoescape=select_autoescape(["html", "xml"]),
    )
    template = env.get_template("qa_report.html.j2")
    files = [
        {
            "name": source,
            "pages": [
                {
                    "number": page["page"],
                    "chars_in": page["chars_in"],
                    "chars_out": page["chars_out"],
                    "words_in": page["words_in"],
                    "words_out": page["words_out"],
                    "checksum_in": page["checksum_in"],
                    "checksum_out": page["checksum_out"],
                    "flags": page.get("flags", []),
                    "mismatch": bool(page.get("flags")),
                }
                for page in metrics.get("pages", [])
            ],
        }
    ]
    html_path.write_text(template.render(files=files), encoding="utf-8")


def _existing_file(path_str: str) -> Path:
    path = Path(path_str)
    if not path.is_file():
        raise argparse.ArgumentTypeError(f"{path} is not an existing file")
    return path


def _directory(path_str: str) -> Path:
    path = Path(path_str)
    if path.exists() and not path.is_dir():
        raise argparse.ArgumentTypeError(f"{path} is not a directory")
    return path

>>>>>>> 7941beb1

def _build_parser() -> argparse.ArgumentParser:
    parser = argparse.ArgumentParser(description="RIT DocBook converter CLI")
    parser.add_argument("--config-dir", default=Path("config"), type=_directory)
    parser.add_argument("--report-dir", default=Path("out/reports"), type=_directory)

<<<<<<< HEAD
def _existing_file(path_str: str) -> Path:
    path = Path(path_str)
    if not path.is_file():
        raise argparse.ArgumentTypeError(f"{path} is not an existing file")
    return path


def _directory(path_str: str) -> Path:
    path = Path(path_str)
    if path.exists() and not path.is_dir():
        raise argparse.ArgumentTypeError(f"{path} is not a directory")
    return path


def _build_parser() -> argparse.ArgumentParser:
    parser = argparse.ArgumentParser(description="RIT DocBook converter CLI")
    parser.add_argument("--config-dir", default=Path("config"), type=_directory)
    parser.add_argument("--report-dir", default=Path("out/reports"), type=_directory)

    subparsers = parser.add_subparsers(dest="command", required=True)

=======
    subparsers = parser.add_subparsers(dest="command", required=True)

>>>>>>> 7941beb1
    pdf_parser = subparsers.add_parser("pdf", help="Convert a PDF to DocBook XML")
    pdf_parser.add_argument("--input", dest="input_path", required=True, type=_existing_file)
    pdf_parser.add_argument("--out", dest="out_path", required=True)
    pdf_parser.add_argument("--publisher", required=True)
    pdf_parser.add_argument("--ocr-on-image-only", action="store_true")
    pdf_parser.add_argument("--strict", action="store_true")

    epub_parser = subparsers.add_parser("epub", help="Convert an EPUB to DocBook XML")
    epub_parser.add_argument("--input", dest="input_path", required=True, type=_existing_file)
    epub_parser.add_argument("--out", dest="out_path", required=True)
    epub_parser.add_argument("--publisher", required=True)
    epub_parser.add_argument("--strict", action="store_true")
<<<<<<< HEAD

    batch_parser = subparsers.add_parser("batch", help="Run batch conversions from a manifest")
    batch_parser.add_argument("--manifest", dest="manifest_path", required=True, type=_existing_file)
    batch_parser.add_argument("--parallel", type=int, default=1)
    batch_parser.add_argument("--strict", action="store_true")

    validate_parser = subparsers.add_parser("validate", help="Validate a DocBook XML file")
    validate_parser.add_argument("--input", dest="input_path", required=True, type=_existing_file)
    validate_parser.add_argument("--catalog", default="validation/catalog.xml")

    return parser
=======
>>>>>>> 7941beb1


def _load_manifest(manifest_path: Path) -> List[Dict[str, str]]:
    if manifest_path.suffix.lower() == ".json":
        data = json.loads(manifest_path.read_text(encoding="utf-8"))
        if isinstance(data, dict):
            return data.get("jobs", [])
        return data
    rows: List[Dict[str, str]] = []
    with manifest_path.open("r", encoding="utf-8") as fh:
        reader = csv.DictReader(fh)
        for row in reader:
            rows.append(row)
    return rows


<<<<<<< HEAD
def _handle_pdf(args: argparse.Namespace, config_dir: Path, report_dir: Path) -> int:
    _verify_runtime_dependencies({"lxml.etree", "pdfminer"})
    from pipeline.pdf_pipeline import convert_pdf

    metrics = convert_pdf(
        str(args.input_path),
        args.out_path,
        args.publisher,
        config_dir=str(config_dir),
        ocr_on_image_only=args.ocr_on_image_only,
        strict=args.strict,
    )
    _write_reports(metrics, str(args.input_path), report_dir)
    if args.strict and metrics.get("mismatches"):
        logger.error("Extractor mismatches detected in strict mode: %s", metrics["mismatches"])
        return 1
    print(metrics.get("output_path", args.out_path))
    return 0


def _handle_epub(args: argparse.Namespace, config_dir: Path, report_dir: Path) -> int:
    _verify_runtime_dependencies({"lxml.etree"})
    from pipeline.epub_pipeline import convert_epub

    metrics = convert_epub(
        str(args.input_path),
        args.out_path,
        args.publisher,
        config_dir=str(config_dir),
        strict=args.strict,
    )
    _write_reports(metrics, str(args.input_path), report_dir)
    print(metrics.get("output_path", args.out_path))
    return 0


=======
    batch_parser = subparsers.add_parser("batch", help="Run batch conversions from a manifest")
    batch_parser.add_argument("--manifest", dest="manifest_path", required=True, type=_existing_file)
    batch_parser.add_argument("--parallel", type=int, default=1)
    batch_parser.add_argument("--strict", action="store_true")

    validate_parser = subparsers.add_parser("validate", help="Validate a DocBook XML file")
    validate_parser.add_argument("--input", dest="input_path", required=True, type=_existing_file)
    validate_parser.add_argument("--catalog", default="validation/catalog.xml")

    return parser


def _handle_pdf(args: argparse.Namespace, config_dir: Path, report_dir: Path) -> int:
    metrics = convert_pdf(
        str(args.input_path),
        args.out_path,
        args.publisher,
        config_dir=str(config_dir),
        ocr_on_image_only=args.ocr_on_image_only,
        strict=args.strict,
    )
    _write_reports(metrics, str(args.input_path), report_dir)
    if args.strict and metrics.get("mismatches"):
        logger.error("Extractor mismatches detected in strict mode: %s", metrics["mismatches"])
        return 1
    print(metrics.get("output_path", args.out_path))
    return 0


def _handle_epub(args: argparse.Namespace, config_dir: Path, report_dir: Path) -> int:
    metrics = convert_epub(
        str(args.input_path),
        args.out_path,
        args.publisher,
        config_dir=str(config_dir),
        strict=args.strict,
    )
    _write_reports(metrics, str(args.input_path), report_dir)
    print(metrics.get("output_path", args.out_path))
    return 0


>>>>>>> 7941beb1
def _handle_batch(args: argparse.Namespace, config_dir: Path) -> int:
    if args.parallel > 1:
        logger.warning("Parallel processing not implemented; running sequentially.")

    jobs = _load_manifest(args.manifest_path)
<<<<<<< HEAD

    required_modules: Set[str] = set()
    needs_pdf = False
    needs_epub = False
    for job in jobs:
        job_type = job.get("type")
        if job_type == "pdf":
            required_modules.update({"lxml.etree", "pdfminer"})
            needs_pdf = True
        elif job_type == "epub":
            required_modules.add("lxml.etree")
            needs_epub = True

    if required_modules:
        _verify_runtime_dependencies(required_modules)

    pdf_converter: Optional[Callable[..., Dict]] = None
    epub_converter: Optional[Callable[..., Dict]] = None
    if needs_pdf:
        from pipeline.pdf_pipeline import convert_pdf as _convert_pdf

        pdf_converter = _convert_pdf
    if needs_epub:
        from pipeline.epub_pipeline import convert_epub as _convert_epub

        epub_converter = _convert_epub

=======
>>>>>>> 7941beb1
    success = True
    for job in jobs:
        job_type = job.get("type")
        try:
            if job_type == "pdf":
                assert pdf_converter is not None
                pdf_converter(
                    job["input"],
                    job["out"],
                    job["publisher"],
                    config_dir=str(config_dir),
                    ocr_on_image_only=job.get("ocr_on_image_only", "false").lower() == "true",
                    strict=args.strict,
                )
            elif job_type == "epub":
                assert epub_converter is not None
                epub_converter(
                    job["input"],
                    job["out"],
                    job["publisher"],
                    config_dir=str(config_dir),
                    strict=args.strict,
                )
            else:
                raise ValueError(f"Unknown job type: {job_type}")
        except Exception:  # noqa: BLE001
            logger.exception("Failed job %s", job)
            success = False
    return 0 if success else 1


def _handle_validate(args: argparse.Namespace, config_dir: Path) -> int:
    default_mapping = json.loads((config_dir / "mapping.default.json").read_text(encoding="utf-8"))
    dtd_path = default_mapping.get("docbook", {}).get("dtd_system", "dtd/v1.1/docbookx.dtd")
    validate_dtd(str(args.input_path), dtd_path, args.catalog)
    print("valid")
    return 0


def main(argv: Optional[List[str]] = None) -> int:
    parser = _build_parser()
    args = parser.parse_args(argv)
    config_dir = args.config_dir
    report_dir = args.report_dir

    if args.command == "pdf":
        return _handle_pdf(args, config_dir, report_dir)
    if args.command == "epub":
        return _handle_epub(args, config_dir, report_dir)
    if args.command == "batch":
        return _handle_batch(args, config_dir)
    if args.command == "validate":
        return _handle_validate(args, config_dir)
    parser.error("Unknown command")
    return 2


if __name__ == "__main__":
    sys.exit(main())<|MERGE_RESOLUTION|>--- conflicted
+++ resolved
@@ -3,23 +3,13 @@
 import argparse
 import csv
 import html
-<<<<<<< HEAD
 import importlib
-=======
->>>>>>> 7941beb1
 import json
 import logging
 import sys
 from pathlib import Path
-<<<<<<< HEAD
 from typing import Callable, Dict, Iterable, List, Optional, Set
 
-=======
-from typing import Dict, List, Optional
-
-from pipeline.epub_pipeline import convert_epub
-from pipeline.pdf_pipeline import convert_pdf
->>>>>>> 7941beb1
 from pipeline.validators.dtd_validator import validate_dtd
 
 logging.basicConfig(level=logging.INFO, format="%(asctime)s %(levelname)s %(name)s %(message)s")
@@ -103,7 +93,6 @@
                 ]
             )
 
-<<<<<<< HEAD
     rows = []
     for page in metrics.get("pages", []):
         flags = page.get("flags", [])
@@ -153,33 +142,11 @@
         "</html>\n"
     )
     html_path.write_text(report_html, encoding="utf-8")
-=======
-    env = Environment(
-        loader=FileSystemLoader("reports/templates"),
-        autoescape=select_autoescape(["html", "xml"]),
-    )
-    template = env.get_template("qa_report.html.j2")
-    files = [
-        {
-            "name": source,
-            "pages": [
-                {
-                    "number": page["page"],
-                    "chars_in": page["chars_in"],
-                    "chars_out": page["chars_out"],
-                    "words_in": page["words_in"],
-                    "words_out": page["words_out"],
-                    "checksum_in": page["checksum_in"],
-                    "checksum_out": page["checksum_out"],
-                    "flags": page.get("flags", []),
-                    "mismatch": bool(page.get("flags")),
-                }
-                for page in metrics.get("pages", [])
-            ],
-        }
-    ]
-    html_path.write_text(template.render(files=files), encoding="utf-8")
-
+
+def _build_parser() -> argparse.ArgumentParser:
+    parser = argparse.ArgumentParser(description="RIT DocBook converter CLI")
+    parser.add_argument("--config-dir", default=Path("config"), type=_directory)
+    parser.add_argument("--report-dir", default=Path("out/reports"), type=_directory)
 
 def _existing_file(path_str: str) -> Path:
     path = Path(path_str)
@@ -194,39 +161,14 @@
         raise argparse.ArgumentTypeError(f"{path} is not a directory")
     return path
 
->>>>>>> 7941beb1
 
 def _build_parser() -> argparse.ArgumentParser:
     parser = argparse.ArgumentParser(description="RIT DocBook converter CLI")
     parser.add_argument("--config-dir", default=Path("config"), type=_directory)
     parser.add_argument("--report-dir", default=Path("out/reports"), type=_directory)
 
-<<<<<<< HEAD
-def _existing_file(path_str: str) -> Path:
-    path = Path(path_str)
-    if not path.is_file():
-        raise argparse.ArgumentTypeError(f"{path} is not an existing file")
-    return path
-
-
-def _directory(path_str: str) -> Path:
-    path = Path(path_str)
-    if path.exists() and not path.is_dir():
-        raise argparse.ArgumentTypeError(f"{path} is not a directory")
-    return path
-
-
-def _build_parser() -> argparse.ArgumentParser:
-    parser = argparse.ArgumentParser(description="RIT DocBook converter CLI")
-    parser.add_argument("--config-dir", default=Path("config"), type=_directory)
-    parser.add_argument("--report-dir", default=Path("out/reports"), type=_directory)
-
     subparsers = parser.add_subparsers(dest="command", required=True)
 
-=======
-    subparsers = parser.add_subparsers(dest="command", required=True)
-
->>>>>>> 7941beb1
     pdf_parser = subparsers.add_parser("pdf", help="Convert a PDF to DocBook XML")
     pdf_parser.add_argument("--input", dest="input_path", required=True, type=_existing_file)
     pdf_parser.add_argument("--out", dest="out_path", required=True)
@@ -239,7 +181,6 @@
     epub_parser.add_argument("--out", dest="out_path", required=True)
     epub_parser.add_argument("--publisher", required=True)
     epub_parser.add_argument("--strict", action="store_true")
-<<<<<<< HEAD
 
     batch_parser = subparsers.add_parser("batch", help="Run batch conversions from a manifest")
     batch_parser.add_argument("--manifest", dest="manifest_path", required=True, type=_existing_file)
@@ -251,8 +192,6 @@
     validate_parser.add_argument("--catalog", default="validation/catalog.xml")
 
     return parser
-=======
->>>>>>> 7941beb1
 
 
 def _load_manifest(manifest_path: Path) -> List[Dict[str, str]]:
@@ -269,7 +208,6 @@
     return rows
 
 
-<<<<<<< HEAD
 def _handle_pdf(args: argparse.Namespace, config_dir: Path, report_dir: Path) -> int:
     _verify_runtime_dependencies({"lxml.etree", "pdfminer"})
     from pipeline.pdf_pipeline import convert_pdf
@@ -306,56 +244,11 @@
     return 0
 
 
-=======
-    batch_parser = subparsers.add_parser("batch", help="Run batch conversions from a manifest")
-    batch_parser.add_argument("--manifest", dest="manifest_path", required=True, type=_existing_file)
-    batch_parser.add_argument("--parallel", type=int, default=1)
-    batch_parser.add_argument("--strict", action="store_true")
-
-    validate_parser = subparsers.add_parser("validate", help="Validate a DocBook XML file")
-    validate_parser.add_argument("--input", dest="input_path", required=True, type=_existing_file)
-    validate_parser.add_argument("--catalog", default="validation/catalog.xml")
-
-    return parser
-
-
-def _handle_pdf(args: argparse.Namespace, config_dir: Path, report_dir: Path) -> int:
-    metrics = convert_pdf(
-        str(args.input_path),
-        args.out_path,
-        args.publisher,
-        config_dir=str(config_dir),
-        ocr_on_image_only=args.ocr_on_image_only,
-        strict=args.strict,
-    )
-    _write_reports(metrics, str(args.input_path), report_dir)
-    if args.strict and metrics.get("mismatches"):
-        logger.error("Extractor mismatches detected in strict mode: %s", metrics["mismatches"])
-        return 1
-    print(metrics.get("output_path", args.out_path))
-    return 0
-
-
-def _handle_epub(args: argparse.Namespace, config_dir: Path, report_dir: Path) -> int:
-    metrics = convert_epub(
-        str(args.input_path),
-        args.out_path,
-        args.publisher,
-        config_dir=str(config_dir),
-        strict=args.strict,
-    )
-    _write_reports(metrics, str(args.input_path), report_dir)
-    print(metrics.get("output_path", args.out_path))
-    return 0
-
-
->>>>>>> 7941beb1
 def _handle_batch(args: argparse.Namespace, config_dir: Path) -> int:
     if args.parallel > 1:
         logger.warning("Parallel processing not implemented; running sequentially.")
 
     jobs = _load_manifest(args.manifest_path)
-<<<<<<< HEAD
 
     required_modules: Set[str] = set()
     needs_pdf = False
@@ -383,8 +276,6 @@
 
         epub_converter = _convert_epub
 
-=======
->>>>>>> 7941beb1
     success = True
     for job in jobs:
         job_type = job.get("type")
