from __future__ import annotations

import argparse
import csv
import html
import json
import logging
import sys
from pathlib import Path
from typing import Dict, List, Optional
<<<<<<< HEAD
=======

from jinja2 import Environment, FileSystemLoader, select_autoescape
>>>>>>> 09e1dad9

from pipeline.epub_pipeline import convert_epub
from pipeline.pdf_pipeline import convert_pdf
from pipeline.validators.dtd_validator import validate_dtd

logging.basicConfig(level=logging.INFO, format="%(asctime)s %(levelname)s %(name)s %(message)s")
logger = logging.getLogger(__name__)


def _ensure_report_dir(path: Path) -> Path:
    path.mkdir(parents=True, exist_ok=True)
    return path


def _write_reports(metrics: Dict, source: str, report_dir: Path) -> None:
    report_dir = _ensure_report_dir(report_dir)
    stem = Path(source).stem
    csv_path = report_dir / f"{stem}_qa.csv"
    html_path = report_dir / f"{stem}_qa.html"

    with csv_path.open("w", newline="", encoding="utf-8") as csvfile:
        writer = csv.writer(csvfile)
        writer.writerow(
            [
                "file",
                "page",
                "chars_in",
                "chars_out",
                "words_in",
                "words_out",
                "checksum_in",
                "checksum_out",
                "flags",
                "has_ocr",
            ]
        )
        for page in metrics.get("pages", []):
            writer.writerow(
                [
                    source,
                    page["page"],
                    page["chars_in"],
                    page["chars_out"],
                    page["words_in"],
                    page["words_out"],
                    page["checksum_in"],
                    page["checksum_out"],
                    ";".join(page.get("flags", [])),
                    "yes" if page.get("has_ocr") else "no",
                ]
            )

<<<<<<< HEAD
    rows = []
    for page in metrics.get("pages", []):
        flags = page.get("flags", [])
        rows.append(
            "            <tr>\n"
            f"                <td>{html.escape(str(page['page']))}</td>\n"
            f"                <td>{html.escape(str(page['chars_in']))}</td>\n"
            f"                <td>{html.escape(str(page['chars_out']))}</td>\n"
            f"                <td>{html.escape(str(page['words_in']))}</td>\n"
            f"                <td>{html.escape(str(page['words_out']))}</td>\n"
            f"                <td>{html.escape(str(page['checksum_in']))}</td>\n"
            f"                <td>{html.escape(str(page['checksum_out']))}</td>\n"
            f"                <td>{html.escape(';'.join(flags))}</td>\n"
            f"                <td>{'yes' if page.get('has_ocr') else 'no'}</td>\n"
            "            </tr>"
        )

    report_html = (
        "<!DOCTYPE html>\n"
        "<html lang=\"en\">\n"
        "  <head>\n"
        "    <meta charset=\"utf-8\">\n"
        f"    <title>{html.escape(source)} QA Report</title>\n"
        "    <style>table {border-collapse: collapse;} th, td {border: 1px solid #999; padding: 0.3em; text-align: left;} th {background: #eee;}</style>\n"
        "  </head>\n"
        "  <body>\n"
        f"    <h1>QA Report for {html.escape(source)}</h1>\n"
        "    <table>\n"
        "      <thead>\n"
        "        <tr>\n"
        "          <th>Page</th>\n"
        "          <th>Chars In</th>\n"
        "          <th>Chars Out</th>\n"
        "          <th>Words In</th>\n"
        "          <th>Words Out</th>\n"
        "          <th>Checksum In</th>\n"
        "          <th>Checksum Out</th>\n"
        "          <th>Flags</th>\n"
        "          <th>Has OCR</th>\n"
        "        </tr>\n"
        "      </thead>\n"
        "      <tbody>\n"
        + ("\n".join(rows) if rows else "        <tr><td colspan=\"9\">No pages processed</td></tr>")
        + "\n      </tbody>\n"
        "    </table>\n"
        "  </body>\n"
        "</html>\n"
    )
    html_path.write_text(report_html, encoding="utf-8")
=======
    env = Environment(
        loader=FileSystemLoader("reports/templates"),
        autoescape=select_autoescape(["html", "xml"]),
    )
    template = env.get_template("qa_report.html.j2")
    files = [
        {
            "name": source,
            "pages": [
                {
                    "number": page["page"],
                    "chars_in": page["chars_in"],
                    "chars_out": page["chars_out"],
                    "words_in": page["words_in"],
                    "words_out": page["words_out"],
                    "checksum_in": page["checksum_in"],
                    "checksum_out": page["checksum_out"],
                    "flags": page.get("flags", []),
                    "mismatch": bool(page.get("flags")),
                }
                for page in metrics.get("pages", [])
            ],
        }
    ]
    html_path.write_text(template.render(files=files), encoding="utf-8")


def _existing_file(path_str: str) -> Path:
    path = Path(path_str)
    if not path.is_file():
        raise argparse.ArgumentTypeError(f"{path} is not an existing file")
    return path


def _directory(path_str: str) -> Path:
    path = Path(path_str)
    if path.exists() and not path.is_dir():
        raise argparse.ArgumentTypeError(f"{path} is not a directory")
    return path

>>>>>>> 09e1dad9

def _build_parser() -> argparse.ArgumentParser:
    parser = argparse.ArgumentParser(description="RIT DocBook converter CLI")
    parser.add_argument("--config-dir", default=Path("config"), type=_directory)
    parser.add_argument("--report-dir", default=Path("out/reports"), type=_directory)

<<<<<<< HEAD
def _existing_file(path_str: str) -> Path:
    path = Path(path_str)
    if not path.is_file():
        raise argparse.ArgumentTypeError(f"{path} is not an existing file")
    return path


def _directory(path_str: str) -> Path:
    path = Path(path_str)
    if path.exists() and not path.is_dir():
        raise argparse.ArgumentTypeError(f"{path} is not a directory")
    return path


def _build_parser() -> argparse.ArgumentParser:
    parser = argparse.ArgumentParser(description="RIT DocBook converter CLI")
    parser.add_argument("--config-dir", default=Path("config"), type=_directory)
    parser.add_argument("--report-dir", default=Path("out/reports"), type=_directory)

    subparsers = parser.add_subparsers(dest="command", required=True)

=======
    subparsers = parser.add_subparsers(dest="command", required=True)

>>>>>>> 09e1dad9
    pdf_parser = subparsers.add_parser("pdf", help="Convert a PDF to DocBook XML")
    pdf_parser.add_argument("--input", dest="input_path", required=True, type=_existing_file)
    pdf_parser.add_argument("--out", dest="out_path", required=True)
    pdf_parser.add_argument("--publisher", required=True)
    pdf_parser.add_argument("--ocr-on-image-only", action="store_true")
    pdf_parser.add_argument("--strict", action="store_true")

    epub_parser = subparsers.add_parser("epub", help="Convert an EPUB to DocBook XML")
    epub_parser.add_argument("--input", dest="input_path", required=True, type=_existing_file)
    epub_parser.add_argument("--out", dest="out_path", required=True)
    epub_parser.add_argument("--publisher", required=True)
    epub_parser.add_argument("--strict", action="store_true")


def _load_manifest(manifest_path: Path) -> List[Dict[str, str]]:
    if manifest_path.suffix.lower() == ".json":
        data = json.loads(manifest_path.read_text(encoding="utf-8"))
        if isinstance(data, dict):
            return data.get("jobs", [])
        return data
    rows: List[Dict[str, str]] = []
    with manifest_path.open("r", encoding="utf-8") as fh:
        reader = csv.DictReader(fh)
        for row in reader:
            rows.append(row)
    return rows


    batch_parser = subparsers.add_parser("batch", help="Run batch conversions from a manifest")
    batch_parser.add_argument("--manifest", dest="manifest_path", required=True, type=_existing_file)
    batch_parser.add_argument("--parallel", type=int, default=1)
    batch_parser.add_argument("--strict", action="store_true")
<<<<<<< HEAD

    validate_parser = subparsers.add_parser("validate", help="Validate a DocBook XML file")
    validate_parser.add_argument("--input", dest="input_path", required=True, type=_existing_file)
    validate_parser.add_argument("--catalog", default="validation/catalog.xml")

=======

    validate_parser = subparsers.add_parser("validate", help="Validate a DocBook XML file")
    validate_parser.add_argument("--input", dest="input_path", required=True, type=_existing_file)
    validate_parser.add_argument("--catalog", default="validation/catalog.xml")

>>>>>>> 09e1dad9
    return parser


def _handle_pdf(args: argparse.Namespace, config_dir: Path, report_dir: Path) -> int:
    metrics = convert_pdf(
        str(args.input_path),
        args.out_path,
        args.publisher,
        config_dir=str(config_dir),
        ocr_on_image_only=args.ocr_on_image_only,
        strict=args.strict,
    )
    _write_reports(metrics, str(args.input_path), report_dir)
    if args.strict and metrics.get("mismatches"):
        logger.error("Extractor mismatches detected in strict mode: %s", metrics["mismatches"])
        return 1
    print(metrics.get("output_path", args.out_path))
    return 0


def _handle_epub(args: argparse.Namespace, config_dir: Path, report_dir: Path) -> int:
    metrics = convert_epub(
        str(args.input_path),
        args.out_path,
        args.publisher,
        config_dir=str(config_dir),
        strict=args.strict,
    )
    _write_reports(metrics, str(args.input_path), report_dir)
    print(metrics.get("output_path", args.out_path))
    return 0


def _handle_batch(args: argparse.Namespace, config_dir: Path) -> int:
    if args.parallel > 1:
        logger.warning("Parallel processing not implemented; running sequentially.")

    jobs = _load_manifest(args.manifest_path)
    success = True
    for job in jobs:
        job_type = job.get("type")
        try:
            if job_type == "pdf":
                convert_pdf(
                    job["input"],
                    job["out"],
                    job["publisher"],
                    config_dir=str(config_dir),
                    ocr_on_image_only=job.get("ocr_on_image_only", "false").lower() == "true",
                    strict=args.strict,
                )
            elif job_type == "epub":
                convert_epub(
                    job["input"],
                    job["out"],
                    job["publisher"],
                    config_dir=str(config_dir),
                    strict=args.strict,
                )
            else:
                raise ValueError(f"Unknown job type: {job_type}")
        except Exception:  # noqa: BLE001
            logger.exception("Failed job %s", job)
            success = False
    return 0 if success else 1


def _handle_validate(args: argparse.Namespace, config_dir: Path) -> int:
    default_mapping = json.loads((config_dir / "mapping.default.json").read_text(encoding="utf-8"))
    dtd_path = default_mapping.get("docbook", {}).get("dtd_system", "dtd/v1.1/docbookx.dtd")
    validate_dtd(str(args.input_path), dtd_path, args.catalog)
    print("valid")
    return 0


def main(argv: Optional[List[str]] = None) -> int:
    parser = _build_parser()
    args = parser.parse_args(argv)
    config_dir = args.config_dir
    report_dir = args.report_dir

    if args.command == "pdf":
        return _handle_pdf(args, config_dir, report_dir)
    if args.command == "epub":
        return _handle_epub(args, config_dir, report_dir)
    if args.command == "batch":
        return _handle_batch(args, config_dir)
    if args.command == "validate":
        return _handle_validate(args, config_dir)
    parser.error("Unknown command")
    return 2


if __name__ == "__main__":
    sys.exit(main())<|MERGE_RESOLUTION|>--- conflicted
+++ resolved
@@ -8,11 +8,6 @@
 import sys
 from pathlib import Path
 from typing import Dict, List, Optional
-<<<<<<< HEAD
-=======
-
-from jinja2 import Environment, FileSystemLoader, select_autoescape
->>>>>>> 09e1dad9
 
 from pipeline.epub_pipeline import convert_epub
 from pipeline.pdf_pipeline import convert_pdf
@@ -65,57 +60,6 @@
                 ]
             )
 
-<<<<<<< HEAD
-    rows = []
-    for page in metrics.get("pages", []):
-        flags = page.get("flags", [])
-        rows.append(
-            "            <tr>\n"
-            f"                <td>{html.escape(str(page['page']))}</td>\n"
-            f"                <td>{html.escape(str(page['chars_in']))}</td>\n"
-            f"                <td>{html.escape(str(page['chars_out']))}</td>\n"
-            f"                <td>{html.escape(str(page['words_in']))}</td>\n"
-            f"                <td>{html.escape(str(page['words_out']))}</td>\n"
-            f"                <td>{html.escape(str(page['checksum_in']))}</td>\n"
-            f"                <td>{html.escape(str(page['checksum_out']))}</td>\n"
-            f"                <td>{html.escape(';'.join(flags))}</td>\n"
-            f"                <td>{'yes' if page.get('has_ocr') else 'no'}</td>\n"
-            "            </tr>"
-        )
-
-    report_html = (
-        "<!DOCTYPE html>\n"
-        "<html lang=\"en\">\n"
-        "  <head>\n"
-        "    <meta charset=\"utf-8\">\n"
-        f"    <title>{html.escape(source)} QA Report</title>\n"
-        "    <style>table {border-collapse: collapse;} th, td {border: 1px solid #999; padding: 0.3em; text-align: left;} th {background: #eee;}</style>\n"
-        "  </head>\n"
-        "  <body>\n"
-        f"    <h1>QA Report for {html.escape(source)}</h1>\n"
-        "    <table>\n"
-        "      <thead>\n"
-        "        <tr>\n"
-        "          <th>Page</th>\n"
-        "          <th>Chars In</th>\n"
-        "          <th>Chars Out</th>\n"
-        "          <th>Words In</th>\n"
-        "          <th>Words Out</th>\n"
-        "          <th>Checksum In</th>\n"
-        "          <th>Checksum Out</th>\n"
-        "          <th>Flags</th>\n"
-        "          <th>Has OCR</th>\n"
-        "        </tr>\n"
-        "      </thead>\n"
-        "      <tbody>\n"
-        + ("\n".join(rows) if rows else "        <tr><td colspan=\"9\">No pages processed</td></tr>")
-        + "\n      </tbody>\n"
-        "    </table>\n"
-        "  </body>\n"
-        "</html>\n"
-    )
-    html_path.write_text(report_html, encoding="utf-8")
-=======
     env = Environment(
         loader=FileSystemLoader("reports/templates"),
         autoescape=select_autoescape(["html", "xml"]),
@@ -156,39 +100,14 @@
         raise argparse.ArgumentTypeError(f"{path} is not a directory")
     return path
 
->>>>>>> 09e1dad9
 
 def _build_parser() -> argparse.ArgumentParser:
     parser = argparse.ArgumentParser(description="RIT DocBook converter CLI")
     parser.add_argument("--config-dir", default=Path("config"), type=_directory)
     parser.add_argument("--report-dir", default=Path("out/reports"), type=_directory)
 
-<<<<<<< HEAD
-def _existing_file(path_str: str) -> Path:
-    path = Path(path_str)
-    if not path.is_file():
-        raise argparse.ArgumentTypeError(f"{path} is not an existing file")
-    return path
-
-
-def _directory(path_str: str) -> Path:
-    path = Path(path_str)
-    if path.exists() and not path.is_dir():
-        raise argparse.ArgumentTypeError(f"{path} is not a directory")
-    return path
-
-
-def _build_parser() -> argparse.ArgumentParser:
-    parser = argparse.ArgumentParser(description="RIT DocBook converter CLI")
-    parser.add_argument("--config-dir", default=Path("config"), type=_directory)
-    parser.add_argument("--report-dir", default=Path("out/reports"), type=_directory)
-
     subparsers = parser.add_subparsers(dest="command", required=True)
 
-=======
-    subparsers = parser.add_subparsers(dest="command", required=True)
-
->>>>>>> 09e1dad9
     pdf_parser = subparsers.add_parser("pdf", help="Convert a PDF to DocBook XML")
     pdf_parser.add_argument("--input", dest="input_path", required=True, type=_existing_file)
     pdf_parser.add_argument("--out", dest="out_path", required=True)
@@ -221,19 +140,11 @@
     batch_parser.add_argument("--manifest", dest="manifest_path", required=True, type=_existing_file)
     batch_parser.add_argument("--parallel", type=int, default=1)
     batch_parser.add_argument("--strict", action="store_true")
-<<<<<<< HEAD
 
     validate_parser = subparsers.add_parser("validate", help="Validate a DocBook XML file")
     validate_parser.add_argument("--input", dest="input_path", required=True, type=_existing_file)
     validate_parser.add_argument("--catalog", default="validation/catalog.xml")
 
-=======
-
-    validate_parser = subparsers.add_parser("validate", help="Validate a DocBook XML file")
-    validate_parser.add_argument("--input", dest="input_path", required=True, type=_existing_file)
-    validate_parser.add_argument("--catalog", default="validation/catalog.xml")
-
->>>>>>> 09e1dad9
     return parser
 
 
